{
    "name": "laravel-json-api/eloquent",
    "description": "Serialize Eloquent models as JSON:API resources.",
    "keywords": [
        "jsonapi.org",
        "json-api",
        "jsonapi",
        "laravel"
    ],
    "homepage": "https://github.com/laravel-json-api/eloquent",
    "support": {
        "issues": "https://github.com/laravel-json-api/eloquent/issues"
    },
    "license": "Apache-2.0",
    "authors": [
        {
            "name": "Cloud Creativity Ltd",
            "email": "info@cloudcreativity.co.uk"
        },
        {
            "name": "Christopher Gammie",
            "email": "contact@gammie.co.uk"
        }
    ],
    "require": {
<<<<<<< HEAD
        "php": "^7.4",
        "ext-json": "*"
    },
    "require-dev": {
        "phpunit/phpunit": "^9.4"
=======
        "php": "^7.4|^8.0",
        "ext-json": "*",
        "illuminate/database": "^8.0",
        "illuminate/support": "^8.0",
        "laravel-json-api/core": "^1.0@alpha"
    },
    "require-dev": {
        "orchestra/testbench": "^6.9",
        "phpunit/phpunit": "^9.5"
>>>>>>> 017bdcdd
    },
    "autoload": {
        "psr-4": {
            "LaravelJsonApi\\Eloquent\\": "src/"
        }
    },
    "autoload-dev": {
        "psr-4": {
            "App\\": "tests/app",
            "Database\\Factories\\": "tests/database/factories",
            "LaravelJsonApi\\Eloquent\\Tests\\": "tests/lib"
        }
    },
    "extra": {
        "branch-alias": {
            "dev-develop": "1.x-dev"
        }
    },
    "minimum-stability": "stable",
    "prefer-stable": true,
    "config": {
        "sort-packages": true
    }
}<|MERGE_RESOLUTION|>--- conflicted
+++ resolved
@@ -23,13 +23,6 @@
         }
     ],
     "require": {
-<<<<<<< HEAD
-        "php": "^7.4",
-        "ext-json": "*"
-    },
-    "require-dev": {
-        "phpunit/phpunit": "^9.4"
-=======
         "php": "^7.4|^8.0",
         "ext-json": "*",
         "illuminate/database": "^8.0",
@@ -39,7 +32,6 @@
     "require-dev": {
         "orchestra/testbench": "^6.9",
         "phpunit/phpunit": "^9.5"
->>>>>>> 017bdcdd
     },
     "autoload": {
         "psr-4": {
